--- conflicted
+++ resolved
@@ -17,7 +17,7 @@
 ## Error Handling
 <a name="no--error"></a><a name="2.1"></a>
   - [2.1](#no--error) **NO-ERROR**: Use NO-ERROR only when you expect an error to occur, and if you use it, handle error appropriately
-    
+
     > Why? NO-ERROR suppresses errors, which can cause database inconsistency issues, memory leaks, infinite loops and more...
 
     ```openedge
@@ -43,15 +43,12 @@
     ```
 
 <a name="no--error"></a><a name="2.2"></a>
-<<<<<<< HEAD
   - [2.2](#routine-level) **BLOCK-LEVEL THROW** Always use BLOCK-LEVEL ON ERROR UNDO, THROW statement
-=======
-  - [2.2](#routine-level) **BLOCK-LEVEL THROW** Always use BLOCK-LEVEL ON ERROR UNDO, THROW statement 
-   
->>>>>>> ae0c7143
+
    > Why? It changes the default ON ERROR directive to UNDO, THROW for all blocks (from default UNDO, LEAVE or UNDO, RETRY)
-   
+
    > Note: Use this parameter in legacy systems only. For new development use _-undothrow 2_ to set BLOCK-LEVEL ON ERROR UNDO, THROW everywhere
+
    > Note: Use in new modules or when you confident that the change on existing code is not going to break error handling
 
    ```openedge
@@ -86,8 +83,8 @@
 
 <a name="no--error"></a><a name="2.3"></a>
   - [2.3](#catch-block) **CATCH/THROW** Use CATCH/THROW instead of classic error handling (NO-ERROR / ERROR-STATUS).
-  
-  > Why? One place to catch all errors. 
+
+  > Why? One place to catch all errors.
   
   > Why? No need to handle errors every time they occur. No need to return error as output parameter and then handle them on every call.
 
@@ -125,7 +122,7 @@
 
 <a name="catch--many"></a><a name="2.4"></a>
   - [2.4](#catch-many) **CATCH MANY** Use multiple catch blocks if you need to handle errors differently based on error type (only if you need to handle errors differently)
-  
+
   ```openedge
   /* bad (one catch - multiple error types) */
   ASSIGN iMemberId = INTEGER(ipcParsedMemberId).
@@ -155,7 +152,7 @@
   CATCH eExcSys AS Progress.Lang.Error:
     RETURN 'Invalid System Error: ' + eExcSys:GetMessage(1).
   END.
-  ```  
+  ```
 
   ```openedge
   /* bad (multiple catch blocks - the same error handling) */
@@ -187,7 +184,7 @@
   - [2.5](#rethrow) **RE-THROW** Re-throw errors manually only if you need to do extra processing (like logging, or converting general error type to more specific) before error is thrown to upper level
   
     > Why? Every procedure/class is supposed to change the default ON ERROR directive, forcing AVM to throw errors to upper level automatically
-     
+
     ```openedge
     /* bad */
     ASSIGN iMemberId = INTEGER('ABC_123').
@@ -215,12 +212,8 @@
 ## Data Access
 
 <a name="record--locking"></a><a name="3.1"></a>
-<<<<<<< HEAD
   - [3.1](#record--locking) **Never use SHARE-LOCK**: Always use either NO-LOCK or EXCLUSIVE-LOCK
-=======
-  - [3.1](#record--locking) **Record Locking**: Always use either NO-LOCK or EXCLUSIVE-LOCK
-  
->>>>>>> ae0c7143
+
     > Why? If you don't specify locking mechanism, SHARE-LOCK is used. NO-LOCK has better performance over SHARE-LOCK. Other users can't obtain EXCLUSIVE-LOCK on record that is SHARE locked
 
     ```openedge
@@ -268,7 +261,7 @@
 
 <a name="no--wait"></a><a name="3.3"></a>
   - [3.3](#no--wait) **No-wait**: When use NO-WAIT with NO-ERROR, always check whether record is LOCKED or not
-  
+
     > Why? When you use NO-WAIT with NO-ERROR and record is locked, it also is not available. Checking only for AVAILABLE, will most likely cause undesirable outcome.
 
     ```openedge
@@ -289,7 +282,7 @@
 
 <a name="no--recid"></a><a name="3.4"></a>
   - [3.4](#no--recid) **No RECID**: Don't use RECID, use ROWID. Don't store ROWID or RECID in database, use surrogate keys
-  
+
     > Why ROWID? RECID supported only for backward compatibility
     
     > Why don't store? ROWID and RECID change after dump and load process. The same ROWID/RECID can be found in the same table (when multi-tenancy or data-partitioning is used)
@@ -336,13 +329,13 @@
 
 <a name="use--index"></a><a name="3.7"></a>
   - [3.7](#use--index) **USE-INDEX**: Avoid using USE-INDEX statement. Use TABLE-SCAN if you need to read entire table.
-    
+
     >Why? AVM automatically selects the most appropriate index
     
     >Why not? USE-INDEX can be used to force display order (applicable to temp-tables)
 
     >Why not? In case you need to process records in batches and index selection can't be consistently enforced by WHERE clause (REPOSITION TO ROW-ID -> NEXT/PREV)
-    
+
     ```openedge
     /* bad */
     FOR EACH member NO-LOCK
@@ -384,7 +377,7 @@
     ```
 <a name="comm--proc--func"></a><a name="4.2"></a>
   - [4.2](#comm--proc--func) **Internal comments**: Use comments in internal procedures, functions, methods aligned to ABLDocs format
-    
+
     ```openedge
     /*------------------------------------------------------------------------------
      Purpose: Find a member and return TRUE if this member is active
@@ -419,7 +412,7 @@
 
 <a name="class--props"></a><a name="4.3"></a>
   - [4.3](#class--props) **Class Properties**: Use comments for properties aligned to ABLDocs format
-    
+
     ```openedge
     /*
        Indicates whether document was previously loaded or not
@@ -455,7 +448,7 @@
 ## Performance
 <a name="use--for--first"></a><a name="5.1"></a>
   - [5.1](#use--for--first) **FOR FIRST/LAST**: Prefer to use FOR FIRST or FOR LAST instead of FIND FIRST/LAST
-    
+
     > Why? FIND FIRST/LAST doesn't use multiple indexes (also there are issues with Oracle dataservers)
     
     > Why not? Use if you need to update record and want to check whether record is locked or not.
@@ -476,9 +469,9 @@
 
 <a name="define--buffer"></a><a name="5.2"></a>
   - [5.2](#define--buffer) **DEFINE BUFFER**: Define buffer for each DB buffer
-  
+
     > Why? To avoid side-effects from buffer that may be used in internal procedures / functions
-    
+
     > Why? To prevent locking issues which can happen when buffer is used in STATIC/SINGLETON methods or PERSISTENT procedures
 
     > Note: Define buffer as close as possible to a place it's going to be use (internal procedure or method). Try to avoid using globally defined buffers
@@ -509,7 +502,7 @@
 
 <a name="by--reference"></a><a name="5.3"></a>
   - [5.3](#by--reference) **BY-REFERENCE**: Always use BY-REFERENCE or BIND when passing temp-table or dataset to procedures/methods
-    
+
     > Why? By default AVM clones temp-table / dataset when it's passed as parameter (BY-VALUE)
 
     > Why not? If you want to merge result manually or target procedure changes cursor positions in temp-table
@@ -527,7 +520,7 @@
 
 <a name="record--locking"></a><a name="6.1"></a>
   - [6.1](#no--undo) **No-undo**: Always use NO-UNDO on all temp-tables and variables
-    
+
     > Why? When you define variables, the AVM allocates what amounts to a record buffer for them, where each variable becomes a field in the buffer. There are in fact two such buffers, one for variables whose values can be undone when a transaction is rolled back and one for those that can't. There is extra overhead associated with keeping track of the before-image for each variable that can be undone, and this behavior is rarely needed.
 
     > Why not? If you need to be able to revert value of variable on UNDO
@@ -695,7 +688,7 @@
 ## Dynamic Objects
 <a name="delete--objects"></a><a name="8.1"></a>
   - [8.1](#delete--objects) **Delete Dynamic Objects**: Always delete dynamic objects. Use FINALLY block to make sure object will be deleted.
-    
+
     > Why? Progress garbage collector takes care of objects, but doesn't handle dynamic objects (BUFFERS, TABLES, QUERIES, PERSISTENT PROCEDURES and etc)
     
     ```openedge
@@ -728,7 +721,7 @@
 
 <a name="mem--pointer"></a><a name="8.2"></a>
   - [8.2](#mem--pointer) **MEMPTR**: Always deallocate memory allocated for MEMPTR.
-    
+
     > Why? Progress garbage collector doesn't take care of memory pointers.
 
     > Why not? If you need to pass memory pointer to caller procedure/method as output parameter. Then make sure you clean up there.
@@ -787,8 +780,8 @@
 
 <a name="comp--operators"></a><a name="9.2"></a>
   - [9.2](#comp--operators) **Comparison operators**: Use comparison operators: EQ(=), LT(<), LE(<=), GT(>), GE(>=), NE(<>) 
-    
-    > Why? It's easier to see/parse places where we compare or assign values 
+
+    > Why? It's easier to see/parse places where we compare or assign values
 
     ```openedge
     /* bad */
@@ -890,27 +883,27 @@
     ```openedge
     /* bad */
     RUN loadFile (
-        cFileName, 
+        cFileName,
         cFileType, OUTPUT mFileBody).
-        
+
     /* bad */
     RUN loadFile (
         cFileName, cFileType, OUTPUT mFileBody
         ).
-        
-    /* bad */
-    ASSIGN mFileBody = 
+
+    /* bad */
+    ASSIGN mFileBody =
         loadFile (cFileName, cFileType, OUTPUT mFileBody).
-        
+
     /* good */
     RUN loadFile (cFileName, cFileType, OUTPUT mFileBody).
-        
-    /* good */
-    RUN loadFile (INPUT cFileName, 
-                  INPUT cFileType, 
+
+    /* good */
+    RUN loadFile (INPUT cFileName,
+                  INPUT cFileType,
                   INPUT cLoadCodePage,
                   OUTPUT mFileBody).
-        
+
     /* good */
     ASSIGN mFileBody = loadFile (cFileName, cFileType).
 
@@ -945,9 +938,8 @@
     ASSIGN cMemberInfo = 'Some Info'.
     ```
 
-<<<<<<< HEAD
-<a name="end--with-type"></a><a name="9.8"></a>
-  - [9.8](#end--with-type) **End with type**: Always specify what is end used for (PROCEDURE, CONSTRUCTOR, DESTRUCTOR, METHOD or FUNCTION)
+<a name="end--with-type"></a><a name="9.9"></a>
+  - [9.9](#end--with-type) **End with type**: Always specify what is end used for (PROCEDURE, CONSTRUCTOR, DESTRUCTOR, METHOD or FUNCTION)
 
     ```openedge
     /* bad */
@@ -981,28 +973,28 @@
 
     METHOD PUBLIC LOGICAL checkMember():
     END METHOD.
-=======
-<a name="methods--out--return"></a><a name="9.9"></a>
-  - [9.9](#methods--out--return) **Consistent method/function return**: Either return value or use output parameters (don't mix) when working with methods / functions
+    ```
+
+<a name="methods--out--return"></a><a name="9.10"></a>
+  - [9.10](#methods--out--return) **Consistent method/function return**: Either return value or use output parameters (don't mix) when working with methods / functions
 
     ```openedge
     /* bad */
     ASSIGN lValidMember = oMemberInfo:getMemberInfo(iMemberId, OUTPUT cMemberName, OUTPUT dMemberDOB).
-        
+
     /* good */
     oMemberInfo:getMemberInfo(iMemberId, OUTPUT lValidMember, OUTPUT cMemberName, OUTPUT dMemberDOB).
-    
+
     /* good (split into couple calls) */
     IF oMemberInfo:isValidMember(iMemberId) THEN
       oMemberInfo:getMemberInfo(iMemberId, OUTPUT cMemberName, OUTPUT dMemberDOB).
-    
->>>>>>> ae0c7143
-    ```
-
-# Other    
+
+    ```
+
+# Other
 <a name="block--labels"></a><a name="10.1"></a>
   - [10.1](#block--labels) **Block Labels**: Always use block labels
-    
+
     > Why? If you do not name a block, the AVM leaves the innermost iterating block that contains the LEAVE statement. The same is applicable to UNDO and NEXT statements. THis can cause unexpected behavior
 
     ```openedge
@@ -1029,7 +1021,7 @@
     
 <a name="assign--statement"></a><a name="10.2"></a>
   - [10.2](#assign--statement) **Assign Statement**: Always use ASSIGN statement (even on single assignments)
-    
+
     > Why? This method allows you to change several values with minimum I/O processing. Otherwise, the AVM re-indexes records at the end of each statement that changes the value of an index component.
     
     ```openedge
@@ -1040,7 +1032,7 @@
     ```  
 <a name="use--substitute"></a><a name="10.3"></a>
   - [10.3](#use--substitute) **Use Substitute**: Use SUBSTITUTE to concatenate multiple values
-    
+
     > Why? If you try to concatenate values and one of the values is ? the entire result becomes ?, which is in most cases an undesirable result.
     
     ```openedge
